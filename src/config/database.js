--- conflicted
+++ resolved
@@ -1,18 +1,8 @@
-<<<<<<< HEAD
-const knex = require('knex'); 
-const knexConfig = require('../../knexfile'); 
-
-const environment = process.env.NODE_ENV || 'development';
-
-// Open db connection
-const db = knex(knexConfig[environment]); 
-=======
 const knex = require('knex');
 const knexConfig = require('../../knexfile');
 
 const environment = process.env.NODE_ENV || 'development';
 const db = knex(knexConfig[environment]);
->>>>>>> aa5274fb
 
 // Shutdown logic
 process.on('SIGINT', async () => {
